#
# This file is part of pySMT.
#
#   Copyright 2014 Andrea Micheli and Marco Gario
#
#   Licensed under the Apache License, Version 2.0 (the "License");
#   you may not use this file except in compliance with the License.
#   You may obtain a copy of the License at
#
#       http://www.apache.org/licenses/LICENSE-2.0
#
#   Unless required by applicable law or agreed to in writing, software
#   distributed under the License is distributed on an "AS IS" BASIS,
#   WITHOUT WARRANTIES OR CONDITIONS OF ANY KIND, either express or implied.
#   See the License for the specific language governing permissions and
#   limitations under the License.
#
from six.moves import xrange
from six import PY2

import pysmt.operators as op
from pysmt.shortcuts import Symbol, FreshSymbol, And, Not, GT, Function, Plus
from pysmt.shortcuts import Bool, TRUE, Real, LE, FALSE, Or, Equals, Implies
from pysmt.shortcuts import Solver
from pysmt.shortcuts import get_env, get_model, is_valid, is_sat, get_implicant
from pysmt.typing import BOOL, REAL, FunctionType
from pysmt.test import TestCase, skipIfSolverNotAvailable, skipIfNoSolverForLogic
from pysmt.test import main
from pysmt.test.examples import get_example_formulae
from pysmt.exceptions import (SolverReturnedUnknownResultError,
                              InternalSolverError, NoSolverAvailableError,
<<<<<<< HEAD
                              ConvertExpressionError, UndefinedLogicError)
from pysmt.logics import QF_UFLIRA, QF_BOOL, QF_LRA, AUTO, QF_BV
=======
                              ConvertExpressionError, UndefinedLogicError,
                              PysmtTypeError, PysmtValueError)
from pysmt.logics import QF_UFLIRA, QF_BOOL, QF_LRA, AUTO
>>>>>>> 4e8f7fbd
from pysmt.logics import convert_logic_from_string

class TestBasic(TestCase):

    @skipIfNoSolverForLogic(QF_BOOL)
    def test_create_and_solve(self):
        solver = Solver(logic=QF_BOOL)

        varA = Symbol("A", BOOL)
        varB = Symbol("B", BOOL)

        f = And(varA, Not(varB))

        g = f.substitute({varB:varA})
        solver.add_assertion(g)
        res = solver.solve()
        self.assertFalse(res, "Formula was expected to be UNSAT")

        h = And(g, Bool(False))
        simp_h = h.simplify()
        self.assertEqual(simp_h, Bool(False))

    @skipIfNoSolverForLogic(QF_BOOL)
    def test_is_sat(self):
        varA = Symbol("A", BOOL)
        varB = Symbol("B", BOOL)

        f = And(varA, Not(varB))
        g = f.substitute({varB:varA})

        self.assertUnsat(g, logic=QF_BOOL,
                         msg="Formula was expected to be UNSAT")

        for solver in get_env().factory.all_solvers():
            self.assertUnsat(g, solver_name=solver,
                             msg="Formula was expected to be UNSAT")

    # This test works only if is_sat requests QF_BOOL as logic, since
    # that is the only logic handled by BDDs
    @skipIfSolverNotAvailable("bdd")
    def test_get_logic_in_is_sat(self):
        varA = Symbol("A", BOOL)
        varB = Symbol("B", BOOL)

        f = And(varA, Not(varB))
        self.assertSat(f, logic=AUTO)

    @skipIfSolverNotAvailable("bdd")
    def test_default_logic_in_is_sat(self):
        factory = get_env().factory
        factory.default_logic = QF_BOOL

        self.assertEqual(factory.default_logic, QF_BOOL)
        varA = Symbol("A", BOOL)
        varB = Symbol("B", BOOL)

        f = And(varA, Not(varB))
        self.assertSat(f)


    @skipIfNoSolverForLogic(QF_BOOL)
    def test_get_model_unsat(self):
        varA = Symbol("A", BOOL)
        varB = Symbol("B", BOOL)

        f = And(varA, Not(varB))
        g = f.substitute({varB:varA})

        res = get_model(g, logic=QF_BOOL)
        self.assertIsNone(res, "Formula was expected to be UNSAT")

        for solver in get_env().factory.all_solvers(logic=QF_BOOL):
            res = get_model(g, solver_name=solver)
            self.assertIsNone(res, "Formula was expected to be UNSAT")

    @skipIfNoSolverForLogic(QF_LRA)
    def test_get_model_sat(self):
        varA = Symbol("A", BOOL)
        varX = Symbol("X", REAL)

        f = And(varA, Equals(varX, Real(8)))

        res = get_model(f, logic=QF_LRA)
        self.assertIsNotNone(res, "Formula was expected to be SAT")
        self.assertTrue(res.get_value(varA) == TRUE())
        self.assertTrue(res.get_value(varX) == Real(8))

        for solver in get_env().factory.all_solvers(logic=QF_LRA):
            res = get_model(f, solver_name=solver)
            self.assertIsNotNone(res, "Formula was expected to be SAT")
            self.assertTrue(res.get_value(varA) == TRUE())
            self.assertTrue(res.get_value(varX) == Real(8))

    @skipIfNoSolverForLogic(QF_BOOL)
    def test_get_implicant_unsat(self):
        varA = Symbol("A", BOOL)
        varB = Symbol("B", BOOL)

        f = And(varA, Not(varB))
        g = f.substitute({varB:varA})

        for solver in get_env().factory.all_solvers(logic=QF_BOOL):
            res = get_implicant(g, solver_name=solver)
            self.assertIsNone(res, "Formula was expected to be UNSAT")

    @skipIfNoSolverForLogic(QF_LRA)
    def test_get_implicant_sat(self):
        varA = Symbol("A", BOOL)
        varX = Symbol("X", REAL)

        f = And(varA, Equals(varX, Real(8)))

        for solver in get_env().factory.all_solvers(logic=QF_LRA):
            res = get_implicant(f, solver_name=solver)
            self.assertIsNotNone(res, "Formula was expected to be SAT")
            self.assertValid(Implies(res, f), logic=QF_LRA)


    @skipIfNoSolverForLogic(QF_BOOL)
    def test_get_py_value(self):
        varA = Symbol("A", BOOL)

        with Solver(logic=QF_BOOL) as s:
            s.add_assertion(varA)
            s.solve()
            self.assertTrue(s.get_py_value(varA))

    @skipIfSolverNotAvailable("msat")
    def test_examples_msat(self):
        for (f, validity, satisfiability, logic) in get_example_formulae():
            if not logic.quantifier_free: continue
            if not logic.theory.linear: continue
            v = is_valid(f, solver_name='msat', logic=logic)
            s = is_sat(f, solver_name='msat', logic=logic)

            self.assertEqual(validity, v, f)
            self.assertEqual(satisfiability, s, f)

    @skipIfSolverNotAvailable("cvc4")
    def test_examples_cvc4(self):
        for (f, validity, satisfiability, logic) in get_example_formulae():
            try:
                if not logic.quantifier_free: continue
                if not logic.theory.linear: continue
                v = is_valid(f, solver_name='cvc4', logic=logic)
                s = is_sat(f, solver_name='cvc4', logic=logic)

                self.assertEqual(validity, v, f)
                self.assertEqual(satisfiability, s, f)

            except SolverReturnedUnknownResultError:
                # CVC4 does not handle quantifiers in a complete way
                self.assertFalse(logic.quantifier_free)
            except NoSolverAvailableError as ex:
                pass

    @skipIfSolverNotAvailable("yices")
    def test_examples_yices(self):
        for (f, validity, satisfiability, logic) in get_example_formulae():
            if not logic.quantifier_free: continue
            if not logic.theory.linear: continue
            if logic.theory.arrays: continue
            v = is_valid(f, solver_name='yices', logic=logic)
            s = is_sat(f, solver_name='yices', logic=logic)

            self.assertEqual(validity, v, f)
            self.assertEqual(satisfiability, s, f)

    @skipIfSolverNotAvailable("btor")
    def test_examples_btor(self):
        for (f, validity, satisfiability, logic) in get_example_formulae():
            if not logic.quantifier_free: continue
            try:
                v = is_valid(f, solver_name='btor', logic=logic)
                s = is_sat(f, solver_name='btor', logic=logic)
                self.assertEqual(validity, v, f)
                self.assertEqual(satisfiability, s, f)
            except NoSolverAvailableError:
                pass #Skip tests for unsupported logic


    def do_model(self, solver_name):
        for (f, _, satisfiability, logic) in get_example_formulae():
            if satisfiability and not logic.theory.uninterpreted and logic.quantifier_free:
                try:
                    with Solver(name=solver_name, logic=logic) as s:
                        s.add_assertion(f)

                        check = s.solve()
                        self.assertTrue(check)

                        # Ask single values to the solver
                        subs = {}
                        for d in f.get_free_variables():
                            m = s.get_value(d)
                            subs[d] = m

                        simp = f.substitute(subs).simplify()
                        self.assertEqual(simp, TRUE(), "%s -- %s :> %s" % (f, subs, simp))

                        # Ask the eager model
                        subs = {}
                        model = s.get_model()
                        for d in f.get_free_variables():
                            m = model.get_value(d)
                            subs[d] = m

                        simp = f.substitute(subs).simplify()
                        self.assertEqual(simp, TRUE())
                except NoSolverAvailableError:
                    pass

    @skipIfSolverNotAvailable("cvc4")
    def test_model_cvc4(self):
        self.do_model("cvc4")

    @skipIfSolverNotAvailable("z3")
    def test_model_z3(self):
        self.do_model("z3")

    @skipIfSolverNotAvailable("msat")
    def test_model_msat(self):
        self.do_model("msat")

    @skipIfSolverNotAvailable("yices")
    def test_model_yices(self):
        self.do_model("yices")

    @skipIfSolverNotAvailable("picosat")
    def test_model_picosat(self):
        self.do_model("picosat")

    @skipIfSolverNotAvailable("z3")
    def test_tactics_z3(self):
        from z3 import Tactic, Then
        from pysmt.shortcuts import Iff

        my_tactic = Then(Tactic('simplify'), Tactic('propagate-values'),
                         Tactic('elim-uncnstr'))

        for (f, validity, satisfiability, logic) in get_example_formulae():
            if not logic.theory.linear: continue
            if not logic.quantifier_free: continue
            if logic.theory.bit_vectors: continue
            s = Solver(name='z3')
            z3_f = s.converter.convert(f)
            simp_z3_f = my_tactic(z3_f)
            simp_f = s.converter.back(simp_z3_f.as_expr())
            v = is_valid(simp_f)
            s = is_sat(simp_f)
            self.assertEqual(v, validity, (f, simp_f))
            self.assertEqual(s, satisfiability, (f, simp_f))


    @skipIfSolverNotAvailable("z3")
    def test_examples_z3(self):
        for (f, validity, satisfiability, logic) in get_example_formulae():
            v = is_valid(f, solver_name='z3', logic=logic)
            s = is_sat(f, solver_name='z3', logic=logic)

            self.assertEqual(validity, v, f)
            self.assertEqual(satisfiability, s, f)

    def test_examples_by_logic(self):
        for (f, validity, satisfiability, logic) in get_example_formulae():
            if len(get_env().factory.all_solvers(logic=logic)) > 0:
                try:
                    v = is_valid(f, logic=logic)
                    s = is_sat(f, logic=logic)
                    self.assertEqual(validity, v, f.serialize())
                    self.assertEqual(satisfiability, s, f.serialize())
                except SolverReturnedUnknownResultError:
                    s = Solver(logic=logic)
                    print(s, logic, f.serialize())
                    self.assertFalse(logic.quantifier_free,
                                     "Unkown result are accepted only on "\
                                     "Quantified formulae")


    def test_examples_get_implicant(self):
        for (f, _, satisfiability, logic) in get_example_formulae():
            if logic.quantifier_free:
                for sname in get_env().factory.all_solvers(logic=logic):
                    try:
                        f_i = get_implicant(f, logic=logic, solver_name=sname)
                        if satisfiability:
                            self.assertValid(Implies(f_i, f), logic=logic, msg=(f_i, f))
                        else:
                            self.assertIsNone(f_i)
                    except ConvertExpressionError as ex:
                        # Some solvers do not support ARRAY_VALUE
                        self.assertEqual(ex.expression.node_type(), op.ARRAY_VALUE)
                        self.assertTrue(sname in ["cvc4", "btor"])


    def test_solving_under_assumption(self):
        v1, v2 = [FreshSymbol() for _ in xrange(2)]
        xor = Or(And(v1, Not(v2)), And(Not(v1), v2))

        for name in get_env().factory.all_solvers():
            with Solver(name=name) as solver:
                solver.add_assertion(xor)
                res1 = solver.solve(assumptions=[v1, Not(v2)])
                model1 = solver.get_model()
                res2 = solver.solve(assumptions=[Not(v1), v2])
                model2 = solver.get_model()
                res3 = solver.solve(assumptions=[v1, v2])
                self.assertTrue(res1)
                self.assertTrue(res2)
                self.assertFalse(res3)

                self.assertEqual(model1.get_value(v1), TRUE())
                self.assertEqual(model1.get_value(v2), FALSE())
                self.assertEqual(model2.get_value(v1), FALSE())
                self.assertEqual(model2.get_value(v2), TRUE())


    def test_solving_under_assumption_theory(self):
        x = Symbol("x", REAL)
        y = Symbol("y", REAL)

        v1 = GT(x, Real(10))
        v2 = LE(y, Real(2))

        xor = Or(And(v1, Not(v2)), And(Not(v1), v2))

        for name in get_env().factory.all_solvers(logic=QF_LRA):
            with Solver(name=name) as solver:
                solver.add_assertion(xor)
                res1 = solver.solve(assumptions=[v1, Not(v2)])
                model1 = solver.get_model()
                res2 = solver.solve(assumptions=[Not(v1), v2])
                model2 = solver.get_model()
                res3 = solver.solve(assumptions=[v1, v2])
                self.assertTrue(res1)
                self.assertTrue(res2)
                self.assertFalse(res3)

                self.assertEqual(model1.get_value(v1), TRUE())
                self.assertEqual(model1.get_value(v2), FALSE())
                self.assertEqual(model2.get_value(v1), FALSE())
                self.assertEqual(model2.get_value(v2), TRUE())

    def test_solving_under_assumption_mixed(self):
        x = Symbol("x", REAL)

        v1 = GT(x, Real(10))
        v2 = Symbol("v2", BOOL)

        xor = Or(And(v1, Not(v2)), And(Not(v1), v2))

        for name in get_env().factory.all_solvers(logic=QF_UFLIRA):
            with Solver(name=name) as solver:
                solver.add_assertion(xor)
                res1 = solver.solve(assumptions=[v1, Not(v2)])
                model1 = solver.get_model()
                res2 = solver.solve(assumptions=[Not(v1), v2])
                model2 = solver.get_model()
                res3 = solver.solve(assumptions=[v1, v2])
                self.assertTrue(res1)
                self.assertTrue(res2)
                self.assertFalse(res3)

                self.assertEqual(model1.get_value(v1), TRUE())
                self.assertEqual(model1.get_value(v2), FALSE())
                self.assertEqual(model2.get_value(v1), FALSE())
                self.assertEqual(model2.get_value(v2), TRUE())

    def test_add_assertion(self):
        r = FreshSymbol(REAL)

        f1 = Plus(r, r)
        f2 = GT(r, r)

        for sname in get_env().factory.all_solvers(logic=QF_LRA):
            with Solver(name=sname) as solver:
                with self.assertRaises(PysmtTypeError):
                    solver.add_assertion(f1)
                self.assertIsNone(solver.add_assertion(f2))

    def test_get_value_of_function(self):
        """get_value on a function should raise an exception."""
        h = Symbol("h", FunctionType(REAL, [REAL, REAL]))

        h_0_0 = Function(h, (Real(0), Real(1)))
        f = GT(h_0_0, Real(0))
        for sname in get_env().factory.all_solvers(logic=QF_UFLIRA):
            with Solver(name=sname) as solver:
                solver.add_assertion(f)
                res = solver.solve()
                self.assertTrue(res)
                with self.assertRaises(PysmtTypeError):
                    solver.get_value(h)
                self.assertIsNotNone(solver.get_value(h_0_0))

    def test_get_value_of_function_bool(self):
        """Proper handling of models with functions with bool args."""
        hr = Symbol("hr", FunctionType(REAL, [BOOL, REAL, REAL]))
        hb = Symbol("hb", FunctionType(BOOL, [BOOL, REAL, REAL]))

        hr_0_1 = Function(hr, (TRUE(), Real(0), Real(1)))
        hb_0_1 = Function(hb, (TRUE(), Real(0), Real(1)))
        hbx = Function(hb, (Symbol("x"), Real(0), Real(1)))
        f = GT(hr_0_1, Real(0))
        g = hb_0_1

        for sname in get_env().factory.all_solvers(logic=QF_UFLIRA):
            with Solver(name=sname) as solver:
                # First hr
                solver.add_assertion(f)
                res = solver.solve()
                self.assertTrue(res)
                v = solver.get_value(hr_0_1)
                self.assertIsNotNone(solver.get_value(v))
                # Now hb
                solver.add_assertion(g)
                res = solver.solve()
                self.assertTrue(res)
                v = solver.get_value(hb_0_1)
                self.assertIsNotNone(v in [TRUE(), FALSE()])
                # Hbx
                solver.add_assertion(hbx)
                res = solver.solve()
                self.assertTrue(res)
                v = solver.get_value(hbx)
                self.assertIsNotNone(v in [TRUE(), FALSE()])
                # Get model
                model = solver.get_model()
                self.assertIsNotNone(model)

    @skipIfSolverNotAvailable("msat")
    def test_msat_converter_on_msat_error(self):
        import mathsat
        import _mathsat
        from pysmt.solvers.msat import MathSAT5Solver, MSatConverter


        env = get_env()
        msat = MathSAT5Solver(env, logic=QF_UFLIRA)
        new_converter = MSatConverter(env, msat.msat_env)

        def walk_plus(formula, args):
            res = mathsat.MSAT_MAKE_ERROR_TERM()
            return res

        # Replace the function used to compute the Plus()
        # with one that returns a msat_error
        new_converter.set_function(walk_plus, op.PLUS)

        r, s = FreshSymbol(REAL), FreshSymbol(REAL)
        f1 = GT(r, s)
        f2 = Plus(r, s)

        t1 = new_converter.convert(f1)
        self.assertFalse(mathsat.MSAT_ERROR_TERM(t1))

        with self.assertRaises(InternalSolverError):
            new_converter.convert(f2)

    @skipIfNoSolverForLogic(QF_BOOL)
    def test_conversion_error(self):
        from pysmt.type_checker import SimpleTypeChecker
        add_dwf = get_env().add_dynamic_walker_function
        create_node = get_env().formula_manager.create_node

        # Create a node that is not supported by any solver
        idx = op.new_node_type()
        x = Symbol("x")
        add_dwf(idx, SimpleTypeChecker, SimpleTypeChecker.walk_bool_to_bool)
        invalid_node = create_node(idx, args=(x,x))

        for sname in get_env().factory.all_solvers(logic=QF_BOOL):
            with self.assertRaises(ConvertExpressionError):
                is_sat(invalid_node, solver_name=sname, logic=QF_BOOL)

    @skipIfNoSolverForLogic(QF_LRA)
    def test_logic_as_string(self):
        self.assertEqual(convert_logic_from_string("QF_LRA"), QF_LRA)
        if PY2:
            self.assertEqual(convert_logic_from_string(unicode("QF_LRA")),
                             QF_LRA)
        with self.assertRaises(UndefinedLogicError):
            convert_logic_from_string("PAPAYA")
        self.assertIsNone(convert_logic_from_string(None))

        x = Symbol("x")
        self.assertTrue(is_sat(x, logic="QF_LRA"))
        with self.assertRaises(UndefinedLogicError):
            is_sat(x, logic="PAPAYA")
        self.assertTrue(is_sat(x, logic=None))
        self.assertTrue(is_sat(x))

    @skipIfNoSolverForLogic(QF_BOOL)
    def test_solver_options(self):
        # Options are kwargs of the Solver() constructor.
        solver = Solver(logic=QF_BOOL, incremental=True)
        self.assertIsNotNone(solver)
        # Options are enforced at construction time
        with self.assertRaises(TypeError):
            Solver(logic=QF_BOOL, invalid_option=False)
        with self.assertRaises(PysmtValueError):
            Solver(logic=QF_BOOL, solver_options={'invalid': None})

    @skipIfNoSolverForLogic(QF_BOOL)
    def test_options_random_seed(self):
        for sname in get_env().factory.all_solvers(logic=QF_BOOL):
            if sname in ["btor", "bdd"]:
                with self.assertRaises(PysmtValueError):
                    Solver(name=sname, random_seed=42)
            else:
                s = Solver(name=sname, random_seed=42)
                self.assertIsNotNone(s)

    @skipIfSolverNotAvailable("picosat")
    def test_picosat_options(self):
        from pysmt.solvers.pico import PicosatOptions
        from tempfile import TemporaryFile
        x, y = Symbol("x"), Symbol("y")
        with TemporaryFile() as fout:
            solver_options = {'preprocessing': False,
                              'enable_trace_generation': False,
                              'output': fout,
                              'global_default_phase': PicosatOptions.GLOBAL_DEFAULT_PHASE_FALSE,
                              'more_important_lit': [x],
                              'less_important_lit': [y],
                              'propagation_limit': 100,
                              'verbosity': 1,
                          }
            with Solver(name='picosat', solver_options=solver_options) as s:
                s.add_assertion(And(x,y))
                s.solve()

    @skipIfNoSolverForLogic(QF_BOOL)
    def test_incremental_is_sat(self):
        from pysmt.exceptions import SolverStatusError
        with Solver(incremental=False, logic=QF_BOOL) as s:
            self.assertTrue(s.is_sat(Symbol("x")))
            with self.assertRaises(SolverStatusError):
                s.is_sat(Not(Symbol("x")))


    @skipIfSolverNotAvailable("btor")
    def test_btor_options(self):
        for (f, _, sat, logic) in get_example_formulae():
            if logic == QF_BV:
                solver = Solver(name="btor",
                                solver_options={"rewrite_level":0,
                                                "dual_prop":1,
                                                "eliminate_slices":1})
                solver.add_assertion(f)
                res = solver.solve()
                self.assertTrue(res == sat)

if __name__ == '__main__':
    main()<|MERGE_RESOLUTION|>--- conflicted
+++ resolved
@@ -29,15 +29,11 @@
 from pysmt.test.examples import get_example_formulae
 from pysmt.exceptions import (SolverReturnedUnknownResultError,
                               InternalSolverError, NoSolverAvailableError,
-<<<<<<< HEAD
-                              ConvertExpressionError, UndefinedLogicError)
-from pysmt.logics import QF_UFLIRA, QF_BOOL, QF_LRA, AUTO, QF_BV
-=======
                               ConvertExpressionError, UndefinedLogicError,
                               PysmtTypeError, PysmtValueError)
-from pysmt.logics import QF_UFLIRA, QF_BOOL, QF_LRA, AUTO
->>>>>>> 4e8f7fbd
+from pysmt.logics import QF_UFLIRA, QF_BOOL, QF_LRA, AUTO, QF_BV
 from pysmt.logics import convert_logic_from_string
+
 
 class TestBasic(TestCase):
 
